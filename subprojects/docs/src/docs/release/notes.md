--- conflicted
+++ resolved
@@ -71,7 +71,10 @@
 With this release, Gradle will also begin discovering Visual Studio installations using the [vswhere utility](https://github.com/Microsoft/vswhere)
 from Microsoft if it's available.  
 
-<<<<<<< HEAD
+### Embedded Ant version upgraded to Ant 1.9.9
+
+Gradle now embeds [Ant 1.9.9](https://archive.apache.org/dist/ant/RELEASE-NOTES-1.9.9.html). Previous releases used Ant 1.9.6.
+
 ### Plugin repositories enhancements
 
 Plugin repositories declared in a settings script can now have custom names:
@@ -112,11 +115,6 @@
     gradlePluginPortal()
 }
 ``` 
-=======
-### Embedded Ant version upgraded to Ant 1.9.9
-
-Gradle now embeds [Ant 1.9.9](https://archive.apache.org/dist/ant/RELEASE-NOTES-1.9.9.html). Previous releases used Ant 1.9.6.
->>>>>>> 04ad6b2e
 
 ## Promoted features
 
@@ -170,15 +168,13 @@
 the [vswhere](https://github.com/Microsoft/vswhere) utility (i.e. it will consider the path only as a last resort).  In order to 
 force a particular version of Visual Studio to be used, configure the [installation directory](dsl/org.gradle.nativeplatform.toolchain.VisualCpp.html#org.gradle.nativeplatform.toolchain.VisualCpp:installDir) on the Visual Studio toolchain.
 
-<<<<<<< HEAD
+### Ant version upgraded to Ant 1.9.9
+
+Gradle has been upgraded to embed Ant 1.9.9 over Ant 1.9.6.
+
 ### The type of `pluginManagement.repositories` changed
 
 Before Gradle 4.4 it was a `PluginRepositoriesSpec`. This type has been removed and `pluginManagement.repositories` is now a regular `RepositoryHandler`.
-=======
-### Ant version upgraded to Ant 1.9.9
-
-Gradle has been upgraded to embed Ant 1.9.9 over Ant 1.9.6.
->>>>>>> 04ad6b2e
 
 ## External contributions
 
