--- conflicted
+++ resolved
@@ -100,16 +100,8 @@
         (schema.type.rawClass.classLoader as GroovyClassLoader).clearCache()
 
         // Remove soft references (dependent on Groovy internals)
-<<<<<<< HEAD
-        def f = ClassInfo.getDeclaredField("globalClassSet")
-        f.setAccessible(true)
-        ClassInfo.ClassInfoSet globalClassSet = f.get(null) as ClassInfo.ClassInfoSet
-        globalClassSet.remove(schema.type.rawClass)
-        globalClassSet.remove(schema.implementationType)
-=======
         ModelStoreTestUtils.removeClassFromGlobalClassSet(schema.type.rawClass)
         ModelStoreTestUtils.removeClassFromGlobalClassSet(schema.managedImpl)
->>>>>>> ae3fd7c4
 
         // Remove soft references
         Introspector.flushFromCaches(schema.type.rawClass)
